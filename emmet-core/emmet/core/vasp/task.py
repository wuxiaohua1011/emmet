--- conflicted
+++ resolved
@@ -126,15 +126,13 @@
     task_id: Union[MPID, int] = Field(None, description="the Task ID For this document")
     tags: List[str] = Field([], description="Metadata tags for this task document")
 
-<<<<<<< HEAD
+    calcs_reversed: List[Dict] = Field(
+        [], description="The 'raw' calculation docs used to assembled this task"
+    )
+
     # def __post_init__(self):
     #     if self.task_type is None:
     #         self.is_valid = False
-=======
-    calcs_reversed: List[Dict] = Field(
-        [], description="The 'raw' calculation docs used to assembled this task"
-    )
->>>>>>> 5a1a036b
 
     @property
     def run_type(self) -> RunType:
