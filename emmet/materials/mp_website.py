--- conflicted
+++ resolved
@@ -183,12 +183,8 @@
             check_relaxation(mat, item)
             add_cifs(mat)
             add_meta(mat)
-<<<<<<< HEAD
-            sandbox_props(mat, item, self._settings["sandboxed_properties"])
-=======
             sandbox_props(mat, item, self._settings["sandboxed_properties"],
                           self.default_sandboxes)
->>>>>>> 1aa0e579
 
             processed = jsanitize(mat)
 
@@ -503,13 +499,8 @@
     mat['_meta'] = meta
 
 
-<<<<<<< HEAD
-def sandbox_props(mat, new_style_mat, sandbox_props):
-    mat["sbxn"] = new_style_mat.get("_sbxn", ["core", "jcesr", "vw", "building33"])
-=======
 def sandbox_props(mat, new_style_mat, sandbox_props, default_sandboxes=None):
     mat["sbxn"] = new_style_mat.get("_sbxn", default_sandboxes)
->>>>>>> 1aa0e579
     mat["sbxd"] = []
 
     for sbx in mat["sbxn"]:
