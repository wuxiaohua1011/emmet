--- conflicted
+++ resolved
@@ -54,11 +54,7 @@
             k = 'cn_{}'.format(t)
             self.sds[k] = CoordinationNumber(nn_(), use_weights='none')
             k = 'cn_wt_{}'.format(t)
-<<<<<<< HEAD
-            self.sds[k] = CoordinationNumber(nn_(), use_weights=True)
-=======
             self.sds[k] = CoordinationNumber(nn_(), use_weights='sum')
->>>>>>> 01342ce2
         self.all_output_pieces = {'site_descriptors': [k for k in self.sds.keys()]}
         self.sds['opsf'] = OPSiteFingerprint()
         self.sds['csf'] = CrystalSiteFingerprint.from_preset('ops')
